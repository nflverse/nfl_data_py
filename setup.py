--- conflicted
+++ resolved
@@ -18,11 +18,7 @@
 EMAIL = 'cooper.dff11@gmail.com'
 AUTHOR = 'cooperdff'
 REQUIRES_PYTHON = '>=3.5.0'
-<<<<<<< HEAD
-VERSION = '0.2.2'
-=======
 VERSION = '0.2.3'
->>>>>>> 499e595d
 
 
 # What packages are required for this module to be executed?
