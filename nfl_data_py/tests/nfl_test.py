--- conflicted
+++ resolved
@@ -272,21 +272,9 @@
 
 
 # ---------------------------- Helper Functions -------------------------------
-<<<<<<< HEAD
+
 def get_pat(row):
     return row.player_name == 'Patrick Mahomes'
 
 def get_hock(row):
-    return row.player_name == 'T.J. Hockenson'
-=======
-def __get_player(df: pd.DataFrame, player_name: str):
-    player_name_cols = ('player_name', 'player', 'pfr_player_name')
-    player_name_col = set(player_name_cols).intersection(set(df.columns)).pop()
-    return df[df[player_name_col] == player_name]
-
-def get_pat(df):
-    return __get_player(df, 'Patrick Mahomes')
-
-def get_hock(df):
-    return __get_player(df, 'T.J. Hockenson')
->>>>>>> b6a3c763
+    return row.player_name == 'T.J. Hockenson'