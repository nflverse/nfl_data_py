# nfl_data_py

nfl_data_py is a Python library for interacting with NFL data sourced from nflfastR (https://github.com/nflverse/nflfastR-data/) and nfldata (https://github.com/nflverse/nfldata/).

## Installation

Use the package manager [pip](https://pip.pypa.io/en/stable/) to install nfl_data_py.

```bash
pip install nfl_data_py
```

## Usage

```python
import nfl_data_py as nfl
```

**Working with play-by-play data**
```python
nfl.import_pbp_data(years, columns)
```
Returns play-by-play data for the years and columns specified

years
: required, list of years to pull data for (earliest available is 1999)

columns
: optional, list of columns to pull data for

```python
nfl.see_pbp_cols()
```
returns list of columns available in play-by-play dataset

**Working with weekly data**
```python
nfl.import_weekly_data(years, columns)
```
Returns weekly data for the years and columns specified

years
: required, list of years to pull data for (earliest available is 1999)

columns
: optional, list of columns to pull data for

```python
nfl.see_weekly_cols()
```
returns list of columns available in weekly dataset

**Working with seasonal data**
```python
nfl.import_seasonal_data(years)
```
Returns seasonal data, including various calculated market share stats

years
: required, list of years to pull data for (earliest available is 1999)

**Additional data imports**
```python
nfl.import_rosters(years, columns)
```
Returns roster information for years and columns specified

years
: required, list of years to pull data for (earliest available is 1999)

columns
: optional, list of columns to pull data for

<<<<<<< HEAD
**Other assorted data imports**
```python
nfl.import_win_totals(years)
```
Returns win total lines for years specified
years
: optional, list of years to pull

```python
nfl.import_sc_lines(years)
```
Returns scoring lines for years specified
years
: optional, list of years to pull

```python
nfl.import_officials(years)
```
Returns official information by game for the years specified
years
: optional, list of years to pull

```python
nfl.import_draft_picks()
```
Returns list of draft picks for the years specified
years
: optional, list of years to pull

```python
nfl.import_draft_values()
```
Returns relative values by generic draft pick according to various popular valuation methods
=======
```python
nfl.import_team_desc()
```
Returns dataframe with color/logo/etc information for all NFL team

```python
nfl.import_schedules(years)
```
Returns dataframe with schedule information for years specified

years: required, list of years to pull data for (earliest available is 1999)
>>>>>>> 827648ff

**Additional features**
```python
nfl.clean_nfl_data(df)
```
Runs descriptive data (team name, player name, etc.) through various cleaning processes

df
: required, dataframe to be cleaned

## Recognition
I'd like to recognize all of [Ben Baldwin](https://twitter.com/benbbaldwin), [Sebastian Carl](https://twitter.com/mrcaseb), and [Lee Sharpe](https://twitter.com/LeeSharpeNFL) for making this data freely available and easy to access. I'd also like to thank [Tan Ho](https://twitter.com/_TanH), who has been an invaluable resource as I've worked through this project, and Josh Kazan for the resources and assistance he's provided.

## Contributing
Pull requests are welcome. For major changes, please open an issue first to discuss what you would like to change.

## License
[MIT](https://choosealicense.com/licenses/mit/)<|MERGE_RESOLUTION|>--- conflicted
+++ resolved
@@ -71,7 +71,6 @@
 columns
 : optional, list of columns to pull data for
 
-<<<<<<< HEAD
 **Other assorted data imports**
 ```python
 nfl.import_win_totals(years)
@@ -105,7 +104,6 @@
 nfl.import_draft_values()
 ```
 Returns relative values by generic draft pick according to various popular valuation methods
-=======
 ```python
 nfl.import_team_desc()
 ```
@@ -117,7 +115,6 @@
 Returns dataframe with schedule information for years specified
 
 years: required, list of years to pull data for (earliest available is 1999)
->>>>>>> 827648ff
 
 **Additional features**
 ```python
