# This workflow will install Python dependencies, run tests and lint with a variety of Python versions
# For more information see: https://docs.github.com/en/actions/automating-builds-and-tests/building-and-testing-python

name: Lint and Test

on:
  push:
    branches: [ "main" ]
  pull_request:
    branches: [ "main", "v*" ]

jobs:
  build:
<<<<<<< HEAD
    strategy:
      fail-fast: false
      matrix:
        os: [ubuntu-latest, windows-latest]
        python-version: ["3.6", "3.7", "3.8", "3.9", "3.10", "3.11", "3.12"]
    runs-on: ${{ matrix.os }}
    steps:
    - uses: actions/checkout@v4
    - name: Set up Python ${{ matrix.python-version }}
      uses: actions/setup-python@v5
      with:
        python-version: ${{ matrix.python-version }}
    - name: Install dependencies
      run: |
        python -m pip install --upgrade pip
        python -m pip install flake8 pytest
        if [ -f requirements.txt ]; then pip install -r requirements.txt; fi
    - name: Lint with flake8
      run: |
        # stop the build if there are Python syntax errors or undefined names
        flake8 . --count --select=E9,F63,F7,F82 --show-source --statistics
        # exit-zero treats all errors as warnings. The GitHub editor is 127 chars wide
        flake8 . --count --exit-zero --max-complexity=10 --max-line-length=127 --statistics
    - name: Test with pytest
      run: |
        pytest
=======
    
    strategy:
      fail-fast: false
      matrix:
        python-version: ["3.8", "3.9", "3.10", "3.11", "3.12"]
        os: [macos-latest, windows-latest, ubuntu-latest]
        include:
          - python-version: "3.6"
            os: macos-12
          - python-version: "3.6"
            os: windows-latest
          - python-version: "3.6"
            os: ubuntu-20.04
          - python-version: "3.7"
            os: macos-12
          - python-version: "3.7"
            os: windows-latest
          - python-version: "3.7"
            os: ubuntu-latest

    runs-on: ${{ matrix.os }}

    steps:
      - uses: actions/checkout@v4

      - name: Set up Python ${{ matrix.python-version }}
        uses: actions/setup-python@v5
        with:
          python-version: ${{ matrix.python-version }}

      - name: Install dependencies
        shell: bash
        run: |
          python -m pip install --upgrade pip
          python -m pip install flake8 pytest
          if [ -f requirements.txt ]; then pip install -r requirements.txt; fi

      - name: Lint with flake8
        shell: bash
        run: |
          # stop the build if there are Python syntax errors or undefined names
          flake8 . --count --select=E9,F63,F7,F82 --show-source --statistics
          # exit-zero treats all errors as warnings. The GitHub editor is 127 chars wide
          flake8 . --count --exit-zero --max-complexity=10 --max-line-length=127 --statistics

      - name: Test with pytest
        shell: bash
        run: |
          pytest
>>>>>>> 25a8cf12
<|MERGE_RESOLUTION|>--- conflicted
+++ resolved
@@ -11,34 +11,6 @@
 
 jobs:
   build:
-<<<<<<< HEAD
-    strategy:
-      fail-fast: false
-      matrix:
-        os: [ubuntu-latest, windows-latest]
-        python-version: ["3.6", "3.7", "3.8", "3.9", "3.10", "3.11", "3.12"]
-    runs-on: ${{ matrix.os }}
-    steps:
-    - uses: actions/checkout@v4
-    - name: Set up Python ${{ matrix.python-version }}
-      uses: actions/setup-python@v5
-      with:
-        python-version: ${{ matrix.python-version }}
-    - name: Install dependencies
-      run: |
-        python -m pip install --upgrade pip
-        python -m pip install flake8 pytest
-        if [ -f requirements.txt ]; then pip install -r requirements.txt; fi
-    - name: Lint with flake8
-      run: |
-        # stop the build if there are Python syntax errors or undefined names
-        flake8 . --count --select=E9,F63,F7,F82 --show-source --statistics
-        # exit-zero treats all errors as warnings. The GitHub editor is 127 chars wide
-        flake8 . --count --exit-zero --max-complexity=10 --max-line-length=127 --statistics
-    - name: Test with pytest
-      run: |
-        pytest
-=======
     
     strategy:
       fail-fast: false
@@ -87,5 +59,4 @@
       - name: Test with pytest
         shell: bash
         run: |
-          pytest
->>>>>>> 25a8cf12
+          pytest